#![cfg_attr(not(debug_assertions), windows_subsystem = "windows")]

mod comfyui_connector;
mod image_processing;
mod file_management;
mod gpu_processing;
mod raw_processing;
mod mask_generation;
mod ai_processing;
mod formats;
mod image_loader;

use std::io::Cursor;
use std::sync::{Arc, Mutex};
use std::thread;
use std::fs;
use std::collections::{HashMap, hash_map::DefaultHasher};
use std::hash::{Hash, Hasher};

use image::{DynamicImage, GenericImageView, ImageBuffer, Luma, Rgba, RgbaImage, ImageFormat, GrayImage};
use image::codecs::jpeg::JpegEncoder;
use tauri::{Manager, Emitter};
use base64::{Engine as _, engine::general_purpose};
use serde_json::Value;
use tokio::task::JoinHandle;
use window_vibrancy::{apply_acrylic, apply_vibrancy, NSVisualEffectMaterial};
use serde::{Serialize, Deserialize};
use chrono::Local;
use little_exif::metadata::Metadata;
use little_exif::exif_tag::ExifTag;
use little_exif::filetype::FileExtension;
use little_exif::rational::uR64;

use crate::image_processing::{
    get_all_adjustments_from_json, get_or_init_gpu_context, GpuContext,
    ImageMetadata, process_and_get_dynamic_image, Crop, apply_crop, apply_rotation, apply_flip,
};
use crate::file_management::{get_sidecar_path, load_settings, AppSettings};
use crate::mask_generation::{MaskDefinition, generate_mask_bitmap};
use crate::ai_processing::{
    AiState, get_or_init_ai_models, generate_image_embeddings, run_sam_decoder,
    AiSubjectMaskParameters, run_u2netp_model, AiForegroundMaskParameters
};
use crate::formats::{is_raw_file};
use crate::image_loader::{load_base_image_from_bytes, composite_patches_on_image, load_and_composite};

#[derive(Clone)]
pub struct LoadedImage {
    image: DynamicImage,
    full_width: u32,
    full_height: u32,
}

#[derive(Clone)]
pub struct CachedPreview {
    image: DynamicImage,
    transform_hash: u64,
    scale: f32,
    unscaled_crop_offset: (f32, f32),
}

pub struct AppState {
    original_image: Mutex<Option<LoadedImage>>,
    cached_preview: Mutex<Option<CachedPreview>>,
    gpu_context: Mutex<Option<GpuContext>>,
    ai_state: Mutex<Option<AiState>>,
    export_task_handle: Mutex<Option<JoinHandle<()>>>,
}

#[derive(serde::Serialize)]
struct LoadImageResult {
    original_base64: String,
    width: u32,
    height: u32,
    metadata: ImageMetadata,
    exif: HashMap<String, String>,
    is_raw: bool,
}

#[derive(Serialize, Deserialize, Debug, Clone)]
#[serde(rename_all = "camelCase")]
enum ResizeMode {
    LongEdge,
    Width,
    Height,
}

#[derive(Serialize, Deserialize, Debug, Clone)]
#[serde(rename_all = "camelCase")]
struct ResizeOptions {
    mode: ResizeMode,
    value: u32,
    dont_enlarge: bool,
}

#[derive(Serialize, Deserialize, Debug, Clone)]
#[serde(rename_all = "camelCase")]
struct ExportSettings {
    jpeg_quality: u8,
    resize: Option<ResizeOptions>,
    keep_metadata: bool,
    strip_gps: bool,
    filename_template: Option<String>,
}

fn apply_all_transformations(
    image: &DynamicImage,
    adjustments: &serde_json::Value,
    scale: f32,
) -> (DynamicImage, (f32, f32)) {
    let rotation_degrees = adjustments["rotation"].as_f64().unwrap_or(0.0) as f32;
    let flip_horizontal = adjustments["flipHorizontal"].as_bool().unwrap_or(false);
    let flip_vertical = adjustments["flipVertical"].as_bool().unwrap_or(false);

    let flipped_image = apply_flip(image.clone(), flip_horizontal, flip_vertical);
    let rotated_image = apply_rotation(&flipped_image, rotation_degrees);

    let crop_data: Option<Crop> = serde_json::from_value(adjustments["crop"].clone()).ok();
    
    let scaled_crop_json = if let Some(c) = &crop_data {
        serde_json::to_value(Crop {
            x: c.x * scale as f64,
            y: c.y * scale as f64,
            width: c.width * scale as f64,
            height: c.height * scale as f64,
        }).unwrap_or(serde_json::Value::Null)
    } else {
        serde_json::Value::Null
    };

    let cropped_image = apply_crop(rotated_image, &scaled_crop_json);
    
    let unscaled_crop_offset = crop_data.map_or((0.0, 0.0), |c| (c.x as f32, c.y as f32));

    (cropped_image, unscaled_crop_offset)
}

fn calculate_transform_hash(adjustments: &serde_json::Value) -> u64 {
    let mut hasher = DefaultHasher::new();
    
    let rotation = adjustments["rotation"].as_f64().unwrap_or(0.0);
    (rotation.to_bits()).hash(&mut hasher);

    let flip_h = adjustments["flipHorizontal"].as_bool().unwrap_or(false);
    flip_h.hash(&mut hasher);
    
    let flip_v = adjustments["flipVertical"].as_bool().unwrap_or(false);
    flip_v.hash(&mut hasher);

    if let Some(crop_val) = adjustments.get("crop") {
        if !crop_val.is_null() {
            crop_val.to_string().hash(&mut hasher);
        }
    }
    
    if let Some(patches_val) = adjustments.get("aiPatches") {
        if let Some(patches_arr) = patches_val.as_array() {
            for patch in patches_arr {
                if let Some(id) = patch.get("id").and_then(|v| v.as_str()) {
                    id.hash(&mut hasher);
                }
                let is_visible = patch.get("visible").and_then(|v| v.as_bool()).unwrap_or(true);
                is_visible.hash(&mut hasher);

                let data_exists = patch.get("patchDataBase64").is_some();
                data_exists.hash(&mut hasher);
            }
        }
    }

    hasher.finish()
}

fn generate_transformed_preview(
    loaded_image: &LoadedImage,
    adjustments: &serde_json::Value,
    app_handle: &tauri::AppHandle,
) -> Result<(DynamicImage, f32, (f32, f32)), String> {
    let patched_original_image = composite_patches_on_image(&loaded_image.image, adjustments)
        .map_err(|e| format!("Failed to composite AI patches: {}", e))?;
    
    let (full_w, full_h) = (loaded_image.full_width, loaded_image.full_height);

    let settings = load_settings(app_handle.clone()).unwrap_or_default();
    let final_preview_dim = settings.editor_preview_resolution.unwrap_or(1920);

    let (processing_base, scale_for_gpu) = 
        if full_w > final_preview_dim || full_h > final_preview_dim {
            let base = patched_original_image.thumbnail(final_preview_dim, final_preview_dim);
            let scale = if full_w > 0 { base.width() as f32 / full_w as f32 } else { 1.0 };
            (base, scale)
        } else {
            (patched_original_image.clone(), 1.0)
        };

    let (final_preview_base, unscaled_crop_offset) = 
        apply_all_transformations(&processing_base, adjustments, scale_for_gpu);
    
    Ok((final_preview_base, scale_for_gpu, unscaled_crop_offset))
}

fn encode_to_base64(image: &DynamicImage, quality: u8) -> Result<String, String> {
    let rgb_image = image.to_rgb8();

    let mut buf = Cursor::new(Vec::new());
    let encoder = JpegEncoder::new_with_quality(&mut buf, quality);
    rgb_image.write_with_encoder(encoder).map_err(|e| e.to_string())?;
    
    let base64_str = general_purpose::STANDARD.encode(buf.get_ref());
    Ok(format!("data:image/jpeg;base64,{}", base64_str))
}

fn encode_to_base64_png(image: &GrayImage) -> Result<String, String> {
    let mut buf = Cursor::new(Vec::new());
    image.write_to(&mut buf, ImageFormat::Png).map_err(|e| e.to_string())?;
    let base64_str = general_purpose::STANDARD.encode(buf.get_ref());
    Ok(format!("data:image/png;base64,{}", base64_str))
}

fn read_exif_data(file_bytes: &[u8]) -> HashMap<String, String> {
    let mut exif_data = HashMap::new();
    let exif_reader = exif::Reader::new();
    if let Ok(exif) = exif_reader.read_from_container(&mut Cursor::new(file_bytes)) {
        for field in exif.fields() {
            exif_data.insert(
                field.tag.to_string(),
                field.display_value().with_unit(&exif).to_string(),
            );
        }
    }
    exif_data
}

#[tauri::command]
async fn load_image(path: String, state: tauri::State<'_, AppState>, app_handle: tauri::AppHandle) -> Result<LoadImageResult, String> {
    let sidecar_path = get_sidecar_path(&path);
    let metadata: ImageMetadata = if sidecar_path.exists() {
        let file_content = fs::read_to_string(sidecar_path).map_err(|e| e.to_string())?;
        serde_json::from_str(&file_content).unwrap_or_default()
    } else {
        ImageMetadata::default()
    };

    let file_bytes = fs::read(&path).map_err(|e| e.to_string())?;
    let pristine_img = load_base_image_from_bytes(&file_bytes, &path, false)
        .map_err(|e| e.to_string())?;

    let (orig_width, orig_height) = pristine_img.dimensions();
    let is_raw = is_raw_file(&path);

    let exif_data = read_exif_data(&file_bytes);

    let settings = load_settings(app_handle).unwrap_or_default();
    let display_preview_dim = settings.editor_preview_resolution.unwrap_or(1920);
    let display_preview = pristine_img.thumbnail(display_preview_dim, display_preview_dim);
    let original_base64 = encode_to_base64(&display_preview, 85)?;

    *state.cached_preview.lock().unwrap() = None;
    *state.original_image.lock().unwrap() = Some(LoadedImage {
        image: pristine_img,
        full_width: orig_width,
        full_height: orig_height,
    });
    
    Ok(LoadImageResult {
        original_base64,
        width: orig_width,
        height: orig_height,
        metadata,
        exif: exif_data,
        is_raw,
    })
}

#[tauri::command]
fn apply_adjustments(
    js_adjustments: serde_json::Value,
    state: tauri::State<AppState>,
    app_handle: tauri::AppHandle,
) -> Result<(), String> {
    let context = get_or_init_gpu_context(&state)?;
    let adjustments_clone = js_adjustments.clone();
    
    let loaded_image = state.original_image.lock().unwrap().clone().ok_or("No original image loaded")?;
    let new_transform_hash = calculate_transform_hash(&adjustments_clone);

    let mut cached_preview_lock = state.cached_preview.lock().unwrap();
    
    let (final_preview_base, scale_for_gpu, unscaled_crop_offset) = 
        if let Some(cached) = &*cached_preview_lock {
            if cached.transform_hash == new_transform_hash {
                (cached.image.clone(), cached.scale, cached.unscaled_crop_offset)
            } else {
                let (base, scale, offset) = generate_transformed_preview(&loaded_image, &adjustments_clone, &app_handle)?;
                *cached_preview_lock = Some(CachedPreview {
                    image: base.clone(),
                    transform_hash: new_transform_hash,
                    scale,
                    unscaled_crop_offset: offset,
                });
                (base, scale, offset)
            }
        } else {
            let (base, scale, offset) = generate_transformed_preview(&loaded_image, &adjustments_clone, &app_handle)?;
            *cached_preview_lock = Some(CachedPreview {
                image: base.clone(),
                transform_hash: new_transform_hash,
                scale,
                unscaled_crop_offset: offset,
            });
            (base, scale, offset)
        };
    
    drop(cached_preview_lock);
    
    thread::spawn(move || {
        let (preview_width, preview_height) = final_preview_base.dimensions();

        let mask_definitions: Vec<MaskDefinition> = js_adjustments.get("masks")
            .and_then(|m| serde_json::from_value(m.clone()).ok())
            .unwrap_or_else(Vec::new);

        let scaled_crop_offset = (unscaled_crop_offset.0 * scale_for_gpu, unscaled_crop_offset.1 * scale_for_gpu);

        let mask_bitmaps: Vec<ImageBuffer<Luma<u8>, Vec<u8>>> = mask_definitions.iter()
            .filter_map(|def| generate_mask_bitmap(def, preview_width, preview_height, scale_for_gpu, scaled_crop_offset))
            .collect();

        let final_adjustments = get_all_adjustments_from_json(&adjustments_clone);

        if let Ok(final_processed_image) = process_and_get_dynamic_image(&context, &final_preview_base, final_adjustments, &mask_bitmaps) {
            if let Ok(histogram_data) = image_processing::calculate_histogram_from_image(&final_processed_image) {
                let _ = app_handle.emit("histogram-update", histogram_data);
            }

            if let Ok(waveform_data) = image_processing::calculate_waveform_from_image(&final_processed_image) {
                let _ = app_handle.emit("waveform-update", waveform_data);
            }

            if let Ok(base64_str) = encode_to_base64(&final_processed_image, 88) {
                let _ = app_handle.emit("preview-update-final", base64_str);
            }
        }
    });

    Ok(())
}

#[tauri::command]
fn generate_uncropped_preview(
    js_adjustments: serde_json::Value,
    state: tauri::State<AppState>,
    app_handle: tauri::AppHandle,
) -> Result<(), String> {
    let context = get_or_init_gpu_context(&state)?;
    let adjustments_clone = js_adjustments.clone();
    let loaded_image = state.original_image.lock().unwrap().clone().ok_or("No original image loaded")?;

    thread::spawn(move || {
        let patched_image = match composite_patches_on_image(&loaded_image.image, &adjustments_clone) {
            Ok(img) => img,
            Err(e) => {
                log::error!("Failed to composite patches for uncropped preview: {}", e);
                loaded_image.image
            },
        };
        
        let (full_w, full_h) = (loaded_image.full_width, loaded_image.full_height);

        let settings = load_settings(app_handle.clone()).unwrap_or_default();
        let preview_dim = settings.editor_preview_resolution.unwrap_or(1920);

        let (processing_base, scale_for_gpu) = 
            if full_w > preview_dim || full_h > preview_dim {
                let base = patched_image.thumbnail(preview_dim, preview_dim);
                let scale = if full_w > 0 { base.width() as f32 / full_w as f32 } else { 1.0 };
                (base, scale)
            } else {
                (patched_image.clone(), 1.0)
            };
        
        let (preview_width, preview_height) = processing_base.dimensions();

        let mask_definitions: Vec<MaskDefinition> = js_adjustments.get("masks")
            .and_then(|m| serde_json::from_value(m.clone()).ok())
            .unwrap_or_else(Vec::new);

        let mask_bitmaps: Vec<ImageBuffer<Luma<u8>, Vec<u8>>> = mask_definitions.iter()
            .filter_map(|def| generate_mask_bitmap(def, preview_width, preview_height, scale_for_gpu, (0.0, 0.0)))
            .collect();

        let uncropped_adjustments = get_all_adjustments_from_json(&adjustments_clone);

        if let Ok(processed_image) = process_and_get_dynamic_image(&context, &processing_base, uncropped_adjustments, &mask_bitmaps) {
            if let Ok(base64_str) = encode_to_base64(&processed_image, 85) {
                let _ = app_handle.emit("preview-update-uncropped", base64_str);
            }
        }
    });

    Ok(())
}

fn get_full_image_for_processing(state: &tauri::State<AppState>) -> Result<DynamicImage, String> {
    let original_image_lock = state.original_image.lock().unwrap();
    let loaded_image = original_image_lock.as_ref().ok_or("No original image loaded")?;
    Ok(loaded_image.image.clone())
}

#[tauri::command]
fn generate_fullscreen_preview(
    js_adjustments: serde_json::Value,
    state: tauri::State<AppState>,
) -> Result<String, String> {
    let context = get_or_init_gpu_context(&state)?;
    let original_image = get_full_image_for_processing(&state)?;
    let base_image = composite_patches_on_image(&original_image, &js_adjustments)
        .map_err(|e| format!("Failed to composite AI patches for fullscreen: {}", e))?;
    
    let (transformed_image, unscaled_crop_offset) = 
        apply_all_transformations(&base_image, &js_adjustments, 1.0);
    let (img_w, img_h) = transformed_image.dimensions();
    
    let mask_definitions: Vec<MaskDefinition> = js_adjustments.get("masks")
        .and_then(|m| serde_json::from_value(m.clone()).ok())
        .unwrap_or_else(Vec::new);

    let mask_bitmaps: Vec<ImageBuffer<Luma<u8>, Vec<u8>>> = mask_definitions.iter()
        .filter_map(|def| generate_mask_bitmap(def, img_w, img_h, 1.0, unscaled_crop_offset))
        .collect();

    let all_adjustments = get_all_adjustments_from_json(&js_adjustments);
    let final_image = process_and_get_dynamic_image(&context, &transformed_image, all_adjustments, &mask_bitmaps)?;
    
    encode_to_base64(&final_image, 95)
}

#[tauri::command]
async fn export_image(
    original_path: String,
    output_path: String,
    js_adjustments: Value,
    export_settings: ExportSettings,
    state: tauri::State<'_, AppState>,
    app_handle: tauri::AppHandle,
) -> Result<(), String> {
    if state.export_task_handle.lock().unwrap().is_some() {
        return Err("An export is already in progress.".to_string());
    }

    let context = get_or_init_gpu_context(&state)?;
    let original_image_data = get_full_image_for_processing(&state)?;
    let context = Arc::new(context);

    let task = tokio::spawn(async move {
        let processing_result: Result<(), String> = (|| {
            let base_image = composite_patches_on_image(&original_image_data, &js_adjustments)
                .map_err(|e| format!("Failed to composite AI patches for export: {}", e))?;

            let (transformed_image, unscaled_crop_offset) = 
                apply_all_transformations(&base_image, &js_adjustments, 1.0);
            let (img_w, img_h) = transformed_image.dimensions();

            let mask_definitions: Vec<MaskDefinition> = js_adjustments.get("masks")
                .and_then(|m| serde_json::from_value(m.clone()).ok())
                .unwrap_or_else(Vec::new);

            let mask_bitmaps: Vec<ImageBuffer<Luma<u8>, Vec<u8>>> = mask_definitions.iter()
                .filter_map(|def| generate_mask_bitmap(def, img_w, img_h, 1.0, unscaled_crop_offset))
                .collect();

            let all_adjustments = get_all_adjustments_from_json(&js_adjustments);
            let mut final_image = process_and_get_dynamic_image(&context, &transformed_image, all_adjustments, &mask_bitmaps)?;

            if let Some(resize_opts) = export_settings.resize {
                let (current_w, current_h) = final_image.dimensions();
                let should_resize = if resize_opts.dont_enlarge {
                    match resize_opts.mode {
                        ResizeMode::LongEdge => current_w.max(current_h) > resize_opts.value,
                        ResizeMode::Width => current_w > resize_opts.value,
                        ResizeMode::Height => current_h > resize_opts.value,
                    }
                } else { true };

                if should_resize {
                    final_image = match resize_opts.mode {
                        ResizeMode::LongEdge => {
                            let (w, h) = if current_w > current_h {
                                (resize_opts.value, (resize_opts.value as f32 * (current_h as f32 / current_w as f32)).round() as u32)
                            } else {
                                ((resize_opts.value as f32 * (current_w as f32 / current_h as f32)).round() as u32, resize_opts.value)
                            };
                            final_image.thumbnail(w, h)
                        },
                        ResizeMode::Width => final_image.thumbnail(resize_opts.value, u32::MAX),
                        ResizeMode::Height => final_image.thumbnail(u32::MAX, resize_opts.value),
                    };
                }
            }

            let output_path_obj = std::path::Path::new(&output_path);
            let extension = output_path_obj.extension().and_then(|s| s.to_str()).unwrap_or("").to_lowercase();
            
            let mut image_bytes = Vec::new();
            let mut cursor = Cursor::new(&mut image_bytes);

            match extension.as_str() {
                "jpg" | "jpeg" => {
                    let rgb_image = final_image.to_rgb8();
                    let encoder = JpegEncoder::new_with_quality(&mut cursor, export_settings.jpeg_quality);
                    rgb_image.write_with_encoder(encoder).map_err(|e| e.to_string())?;
                }
                "png" => {
                    final_image.write_to(&mut cursor, image::ImageFormat::Png).map_err(|e| e.to_string())?;
                }
                "tiff" => {
                    final_image.write_to(&mut cursor, image::ImageFormat::Tiff).map_err(|e| e.to_string())?;
                }
                _ => return Err(format!("Unsupported file extension: {}", extension)),
            };

            write_image_with_metadata(
                &mut image_bytes,
                &original_path,
                &extension,
                export_settings.keep_metadata,
                export_settings.strip_gps,
            )?;

            fs::write(&output_path, image_bytes).map_err(|e| e.to_string())?;

            Ok(())
        })();

        if let Err(e) = processing_result {
            let _ = app_handle.emit("export-error", e);
        } else {
            let _ = app_handle.emit("export-complete", ());
        }

        *app_handle.state::<AppState>().export_task_handle.lock().unwrap() = None;
    });

    *state.export_task_handle.lock().unwrap() = Some(task);
    Ok(())
}

#[tauri::command]
async fn batch_export_images(
    output_folder: String,
    paths: Vec<String>,
    export_settings: ExportSettings,
    output_format: String,
    state: tauri::State<'_, AppState>,
    app_handle: tauri::AppHandle,
) -> Result<(), String> {
    if state.export_task_handle.lock().unwrap().is_some() {
        return Err("An export is already in progress.".to_string());
    }

    let context = get_or_init_gpu_context(&state)?;
    let context = Arc::new(context);

    let task = tokio::spawn(async move {
        let output_folder_path = std::path::Path::new(&output_folder);
        let total_paths = paths.len();

        for (i, image_path_str) in paths.iter().enumerate() {
            if app_handle.state::<AppState>().export_task_handle.lock().unwrap().is_none() {
                log::debug!("Export cancelled during batch processing.");
                let _ = app_handle.emit("export-cancelled", ());
                return;
            }

            let _ = app_handle.emit("batch-export-progress", serde_json::json!({ "current": i, "total": total_paths, "path": image_path_str }));

            let processing_result: Result<(), String> = (|| {
                let sidecar_path = get_sidecar_path(image_path_str);
                let metadata: ImageMetadata = if sidecar_path.exists() {
                    let file_content = fs::read_to_string(sidecar_path).map_err(|e| e.to_string())?;
                    serde_json::from_str(&file_content).unwrap_or_default()
                } else {
                    ImageMetadata::default()
                };
                let js_adjustments = metadata.adjustments;

                let base_image = load_and_composite(image_path_str, &js_adjustments, false)
                    .map_err(|e| e.to_string())?;
                
                let (transformed_image, unscaled_crop_offset) = 
                    apply_all_transformations(&base_image, &js_adjustments, 1.0);
                let (img_w, img_h) = transformed_image.dimensions();

                let mask_definitions: Vec<MaskDefinition> = js_adjustments.get("masks")
                    .and_then(|m| serde_json::from_value(m.clone()).ok())
                    .unwrap_or_else(Vec::new);

                let mask_bitmaps: Vec<ImageBuffer<Luma<u8>, Vec<u8>>> = mask_definitions.iter()
                    .filter_map(|def| generate_mask_bitmap(def, img_w, img_h, 1.0, unscaled_crop_offset))
                    .collect();

                let all_adjustments = get_all_adjustments_from_json(&js_adjustments);
                let mut final_image = process_and_get_dynamic_image(&context, &transformed_image, all_adjustments, &mask_bitmaps)?;

                if let Some(resize_opts) = &export_settings.resize {
                    let (current_w, current_h) = final_image.dimensions();
                    let should_resize = if resize_opts.dont_enlarge {
                        match resize_opts.mode {
                            ResizeMode::LongEdge => current_w.max(current_h) > resize_opts.value,
                            ResizeMode::Width => current_w > resize_opts.value,
                            ResizeMode::Height => current_h > resize_opts.value,
                        }
                    } else { true };

                    if should_resize {
                        final_image = match resize_opts.mode {
                            ResizeMode::LongEdge => {
                                let (w, h) = if current_w > current_h {
                                    (resize_opts.value, (resize_opts.value as f32 * (current_h as f32 / current_w as f32)).round() as u32)
                                } else {
                                    ((resize_opts.value as f32 * (current_w as f32 / current_h as f32)).round() as u32, resize_opts.value)
                                };
                                final_image.thumbnail(w, h)
                            },
                            ResizeMode::Width => final_image.thumbnail(resize_opts.value, u32::MAX),
                            ResizeMode::Height => final_image.thumbnail(u32::MAX, resize_opts.value),
                        };
                    }
                }

                let original_path = std::path::Path::new(image_path_str);
                let filename_template = export_settings.filename_template.as_deref().unwrap_or("{original_filename}_edited");
                let new_stem = generate_filename_from_template(filename_template, original_path, i + 1, total_paths);
                let new_filename = format!("{}.{}", new_stem, output_format);
                let output_path = output_folder_path.join(new_filename);

                let mut image_bytes = Vec::new();
                let mut cursor = Cursor::new(&mut image_bytes);

                match output_format.as_str() {
                    "jpg" | "jpeg" => {
                        let rgb_image = final_image.to_rgb8();
                        let encoder = JpegEncoder::new_with_quality(&mut cursor, export_settings.jpeg_quality);
                        rgb_image.write_with_encoder(encoder).map_err(|e| e.to_string())?;
                    }
                    "png" => {
                        final_image.write_to(&mut cursor, image::ImageFormat::Png).map_err(|e| e.to_string())?;
                    }
                    "tiff" => {
                        final_image.write_to(&mut cursor, image::ImageFormat::Tiff).map_err(|e| e.to_string())?;
                    }
                    _ => return Err(format!("Unsupported file format: {}", output_format)),
                };

                write_image_with_metadata(
                    &mut image_bytes,
                    image_path_str,
                    &output_format,
                    export_settings.keep_metadata,
                    export_settings.strip_gps,
                )?;

                fs::write(&output_path, image_bytes).map_err(|e| e.to_string())?;

                Ok(())
            })();

            if let Err(e) = processing_result {
                log::error!("Failed to export {}: {}", image_path_str, e);
                let _ = app_handle.emit("export-error", e);
                *app_handle.state::<AppState>().export_task_handle.lock().unwrap() = None;
                return;
            }
        }

        let _ = app_handle.emit("batch-export-progress", serde_json::json!({ "current": total_paths, "total": total_paths, "path": "" }));
        let _ = app_handle.emit("export-complete", ());
        *app_handle.state::<AppState>().export_task_handle.lock().unwrap() = None;
    });

    *state.export_task_handle.lock().unwrap() = Some(task);
    Ok(())
}

#[tauri::command]
fn cancel_export(state: tauri::State<AppState>) -> Result<(), String> {
    if let Some(handle) = state.export_task_handle.lock().unwrap().take() {
        handle.abort();
        log::debug!("Export task cancellation requested.");
    } else {
        return Err("No export task is currently running.".to_string());
    }
    Ok(())
}

fn generate_filename_from_template(
    template: &str,
    original_path: &std::path::Path,
    sequence: usize,
    total: usize,
) -> String {
    let now = Local::now();
    let stem = original_path.file_stem().and_then(|s| s.to_str()).unwrap_or("image");
    let sequence_str = format!("{:0width$}", sequence, width = total.to_string().len().max(1));

    let mut result = template.to_string();
    result = result.replace("{original_filename}", stem);
    result = result.replace("{sequence}", &sequence_str);
    result = result.replace("{YYYY}", &now.format("%Y").to_string());
    result = result.replace("{MM}", &now.format("%m").to_string());
    result = result.replace("{DD}", &now.format("%d").to_string());
    result = result.replace("{hh}", &now.format("%H").to_string());
    result = result.replace("{mm}", &now.format("%M").to_string());

    result
}

fn write_image_with_metadata(
    image_bytes: &mut Vec<u8>,
    original_path_str: &str,
    output_format: &str,
    keep_metadata: bool,
    strip_gps: bool,
) -> Result<(), String> {
    if !keep_metadata || output_format.to_lowercase() == "tiff" { // FIXME: temporary solution until I find a way to write metadata to TIFF
        return Ok(());
    }

    let file_type = match output_format.to_lowercase().as_str() {
        "jpg" | "jpeg" => FileExtension::JPEG,
        "png" => FileExtension::PNG { as_zTXt_chunk: true },
        "tiff" => FileExtension::TIFF,
        _ => return Ok(()),
    };

    let original_path = std::path::Path::new(original_path_str);
    if !original_path.exists() {
        eprintln!("Original file not found, cannot copy metadata: {}", original_path_str);
        return Ok(());
    }

    if let Ok(mut metadata) = Metadata::new_from_path(original_path) {
        if strip_gps {
            let dummy_rational = uR64 { nominator: 0, denominator: 1 };
            let dummy_rational_vec1 = vec![dummy_rational.clone()];
            let dummy_rational_vec3 = vec![dummy_rational.clone(), dummy_rational.clone(), dummy_rational.clone()];

            metadata.remove_tag(ExifTag::GPSVersionID([0,0,0,0].to_vec()));
            metadata.remove_tag(ExifTag::GPSLatitudeRef("".to_string()));
            metadata.remove_tag(ExifTag::GPSLatitude(dummy_rational_vec3.clone()));
            metadata.remove_tag(ExifTag::GPSLongitudeRef("".to_string()));
            metadata.remove_tag(ExifTag::GPSLongitude(dummy_rational_vec3.clone()));
            metadata.remove_tag(ExifTag::GPSAltitudeRef(vec![0]));
            metadata.remove_tag(ExifTag::GPSAltitude(dummy_rational_vec1.clone()));
            metadata.remove_tag(ExifTag::GPSTimeStamp(dummy_rational_vec3.clone()));
            metadata.remove_tag(ExifTag::GPSSatellites("".to_string()));
            metadata.remove_tag(ExifTag::GPSStatus("".to_string()));
            metadata.remove_tag(ExifTag::GPSMeasureMode("".to_string()));
            metadata.remove_tag(ExifTag::GPSDOP(dummy_rational_vec1.clone()));
            metadata.remove_tag(ExifTag::GPSSpeedRef("".to_string()));
            metadata.remove_tag(ExifTag::GPSSpeed(dummy_rational_vec1.clone()));
            metadata.remove_tag(ExifTag::GPSTrackRef("".to_string()));
            metadata.remove_tag(ExifTag::GPSTrack(dummy_rational_vec1.clone()));
            metadata.remove_tag(ExifTag::GPSImgDirectionRef("".to_string()));
            metadata.remove_tag(ExifTag::GPSImgDirection(dummy_rational_vec1.clone()));
            metadata.remove_tag(ExifTag::GPSMapDatum("".to_string()));
            metadata.remove_tag(ExifTag::GPSDestLatitudeRef("".to_string()));
            metadata.remove_tag(ExifTag::GPSDestLatitude(dummy_rational_vec3.clone()));
            metadata.remove_tag(ExifTag::GPSDestLongitudeRef("".to_string()));
            metadata.remove_tag(ExifTag::GPSDestLongitude(dummy_rational_vec3.clone()));
            metadata.remove_tag(ExifTag::GPSDestBearingRef("".to_string()));
            metadata.remove_tag(ExifTag::GPSDestBearing(dummy_rational_vec1.clone()));
            metadata.remove_tag(ExifTag::GPSDestDistanceRef("".to_string()));
            metadata.remove_tag(ExifTag::GPSDestDistance(dummy_rational_vec1.clone()));
            metadata.remove_tag(ExifTag::GPSProcessingMethod(vec![]));
            metadata.remove_tag(ExifTag::GPSAreaInformation(vec![]));
            metadata.remove_tag(ExifTag::GPSDateStamp("".to_string()));
            metadata.remove_tag(ExifTag::GPSDifferential(vec![0u16]));
            metadata.remove_tag(ExifTag::GPSHPositioningError(dummy_rational_vec1.clone()));
        }

        metadata.set_tag(ExifTag::Orientation(vec![1u16]));

        if metadata.write_to_vec(image_bytes, file_type).is_err() {
            eprintln!("Failed to write metadata to image vector for {}", original_path_str);
        }
    } else {
        eprintln!("Failed to read metadata from original file: {}", original_path_str);
    }

    Ok(())
}

#[tauri::command]
fn generate_mask_overlay(
    mask_def: MaskDefinition,
    width: u32,
    height: u32,
    scale: f32,
    crop_offset: (f32, f32),
) -> Result<String, String> {

    let scaled_crop_offset = (crop_offset.0 * scale, crop_offset.1 * scale);

    if let Some(gray_mask) = generate_mask_bitmap(&mask_def, width, height, scale, scaled_crop_offset) {
        let mut rgba_mask = RgbaImage::new(width, height);
        for (x, y, pixel) in gray_mask.enumerate_pixels() {
            let intensity = pixel[0];
            let alpha = (intensity as f32 * 0.5) as u8;
            rgba_mask.put_pixel(x, y, Rgba([255, 0, 0, alpha]));
        }

        let mut buf = Cursor::new(Vec::new());
        rgba_mask.write_to(&mut buf, ImageFormat::Png).map_err(|e| e.to_string())?;
        
        let base64_str = general_purpose::STANDARD.encode(buf.get_ref());
        Ok(format!("data:image/png;base64,{}", base64_str))
    } else {
        Ok("".to_string())
    }
}

#[tauri::command]
async fn generate_ai_foreground_mask(
    rotation: f32,
    flip_horizontal: bool,
    flip_vertical: bool,
    state: tauri::State<'_, AppState>,
    app_handle: tauri::AppHandle,
) -> Result<AiForegroundMaskParameters, String> {
    let models = state.ai_state.lock().unwrap().as_ref().map(|s| s.models.clone());

    let models = if let Some(models) = models {
        models
    } else {
        drop(models);
        let new_models = get_or_init_ai_models(&app_handle).await.map_err(|e| e.to_string())?;
        let mut ai_state_lock = state.ai_state.lock().unwrap();
        if let Some(ai_state) = &mut *ai_state_lock {
            ai_state.models.clone()
        } else {
            *ai_state_lock = Some(AiState {
                models: new_models.clone(),
                embeddings: None,
            });
            new_models
        }
    };

    let full_image = get_full_image_for_processing(&state)?;
    let full_mask_image = run_u2netp_model(&full_image, &models.u2netp).map_err(|e| e.to_string())?;
    let base64_data = encode_to_base64_png(&full_mask_image)?;

    Ok(AiForegroundMaskParameters {
        mask_data_base64: Some(base64_data),
        rotation: Some(rotation),
        flip_horizontal: Some(flip_horizontal),
        flip_vertical: Some(flip_vertical),
    })
}

#[tauri::command]
async fn generate_ai_subject_mask(
    path: String,
    start_point: (f64, f64),
    end_point: (f64, f64),
    rotation: f32,
    flip_horizontal: bool,
    flip_vertical: bool,
    state: tauri::State<'_, AppState>,
    app_handle: tauri::AppHandle,
) -> Result<AiSubjectMaskParameters, String> {
    let models = state.ai_state.lock().unwrap().as_ref().map(|s| s.models.clone());

    let models = if let Some(models) = models {
        models
    } else {
        drop(models);
        let new_models = get_or_init_ai_models(&app_handle).await.map_err(|e| e.to_string())?;
        let mut ai_state_lock = state.ai_state.lock().unwrap();
        if let Some(ai_state) = &mut *ai_state_lock {
            ai_state.models.clone()
        } else {
            *ai_state_lock = Some(AiState {
                models: new_models.clone(),
                embeddings: None,
            });
            new_models
        }
    };

    let embeddings = {
        let mut ai_state_lock = state.ai_state.lock().unwrap();
        let ai_state = ai_state_lock.as_mut().unwrap();

        let mut hasher = blake3::Hasher::new();
        hasher.update(path.as_bytes());
        let path_hash = hasher.finalize().to_hex().to_string();

        if let Some(cached_embeddings) = &ai_state.embeddings {
            if cached_embeddings.path_hash == path_hash {
                cached_embeddings.clone()
            } else {
                let full_image = get_full_image_for_processing(&state)?;
                let mut new_embeddings = generate_image_embeddings(&full_image, &models.sam_encoder).map_err(|e| e.to_string())?;
                new_embeddings.path_hash = path_hash;
                ai_state.embeddings = Some(new_embeddings.clone());
                new_embeddings
            }
        } else {
            let full_image = get_full_image_for_processing(&state)?;
            let mut new_embeddings = generate_image_embeddings(&full_image, &models.sam_encoder).map_err(|e| e.to_string())?;
            new_embeddings.path_hash = path_hash;
            ai_state.embeddings = Some(new_embeddings.clone());
            new_embeddings
        }
    };

    let (img_w, img_h) = embeddings.original_size;
    let center = (img_w as f64 / 2.0, img_h as f64 / 2.0);

    let p1 = start_point;
    let p2 = (start_point.0, end_point.1);
    let p3 = end_point;
    let p4 = (end_point.0, start_point.1);

    let angle_rad = (rotation as f64).to_radians();
    let cos_a = angle_rad.cos();
    let sin_a = angle_rad.sin();

    let unrotate = |p: (f64, f64)| {
        let px = p.0 - center.0;
        let py = p.1 - center.1;
        let new_px = px * cos_a + py * sin_a + center.0;
        let new_py = -px * sin_a + py * cos_a + center.1;
        (new_px, new_py)
    };

    let up1 = unrotate(p1);
    let up2 = unrotate(p2);
    let up3 = unrotate(p3);
    let up4 = unrotate(p4);

    let unflip = |p: (f64, f64)| {
        let mut new_px = p.0;
        let mut new_py = p.1;
        if flip_horizontal {
            new_px = img_w as f64 - p.0;
        }
        if flip_vertical {
            new_py = img_h as f64 - p.1;
        }
        (new_px, new_py)
    };

    let ufp1 = unflip(up1);
    let ufp2 = unflip(up2);
    let ufp3 = unflip(up3);
    let ufp4 = unflip(up4);

    let min_x = ufp1.0.min(ufp2.0).min(ufp3.0).min(ufp4.0);
    let min_y = ufp1.1.min(ufp2.1).min(ufp3.1).min(ufp4.1);
    let max_x = ufp1.0.max(ufp2.0).max(ufp3.0).max(ufp4.0);
    let max_y = ufp1.1.max(ufp2.1).max(ufp3.1).max(ufp4.1);

    let unrotated_start_point = (min_x, min_y);
    let unrotated_end_point = (max_x, max_y);

    let mask_bitmap = run_sam_decoder(&models.sam_decoder, &embeddings, unrotated_start_point, unrotated_end_point).map_err(|e| e.to_string())?;
    let base64_data = encode_to_base64_png(&mask_bitmap)?;

    Ok(AiSubjectMaskParameters {
        start_x: start_point.0,
        start_y: start_point.1,
        end_x: end_point.0,
        end_y: end_point.1,
        mask_data_base64: Some(base64_data),
        rotation: Some(rotation),
        flip_horizontal: Some(flip_horizontal),
        flip_vertical: Some(flip_vertical),
    })
}

#[tauri::command]
<<<<<<< HEAD
fn save_metadata_and_update_thumbnail(
    path: String,
    adjustments: Value,
    app_handle: tauri::AppHandle,
) -> Result<(), String> {
    let sidecar_path = get_sidecar_path(&path);

    let metadata = ImageMetadata {
        version: 1,
        rating: adjustments["rating"].as_u64().unwrap_or(0) as u8,
        adjustments,
    };

    let json_string = serde_json::to_string_pretty(&metadata).map_err(|e| e.to_string())?;
    std::fs::write(sidecar_path, json_string).map_err(|e| e.to_string())?;

    thread::spawn(move || {
        let _ = app_handle.emit("thumbnail-progress", serde_json::json!({ "completed": 0, "total": 1 }));
        let _ = file_management::generate_thumbnails_progressive(vec![path], app_handle);
    });

    Ok(())
}

#[tauri::command]
fn apply_adjustments_to_paths(
    paths: Vec<String>,
    adjustments: Value,
    app_handle: tauri::AppHandle,
) -> Result<(), String> {
    paths.par_iter().for_each(|path| {
        let sidecar_path = get_sidecar_path(path);

        let existing_metadata: ImageMetadata = if sidecar_path.exists() {
            fs::read_to_string(&sidecar_path)
                .ok()
                .and_then(|content| serde_json::from_str(&content).ok())
                .unwrap_or_default()
        } else {
            ImageMetadata::default()
        };

        let mut new_adjustments = existing_metadata.adjustments;
        if new_adjustments.is_null() {
            new_adjustments = serde_json::json!({});
        }
        
        if let (Some(new_map), Some(pasted_map)) = (new_adjustments.as_object_mut(), adjustments.as_object()) {
            for (k, v) in pasted_map {
                new_map.insert(k.clone(), v.clone());
            }
        }

        let metadata = ImageMetadata {
            version: 1,
            rating: new_adjustments["rating"].as_u64().unwrap_or(0) as u8,
            adjustments: new_adjustments,
        };

        if let Ok(json_string) = serde_json::to_string_pretty(&metadata) {
            let _ = std::fs::write(sidecar_path, json_string);
        }
    });

    thread::spawn(move || {
        let _ = file_management::generate_thumbnails_progressive(paths, app_handle);
    });

    Ok(())
}

#[tauri::command]
fn reset_adjustments_for_paths(paths: Vec<String>, app_handle: tauri::AppHandle) -> Result<(), String> {
    paths.par_iter().for_each(|path| {
        let sidecar_path = get_sidecar_path(path);

        let existing_metadata: ImageMetadata = if sidecar_path.exists() {
            fs::read_to_string(&sidecar_path)
                .ok()
                .and_then(|content| serde_json::from_str(&content).ok())
                .unwrap_or_default()
        } else {
            ImageMetadata::default()
        };

        let new_adjustments = serde_json::json!({
            "rating": existing_metadata.rating
        });
        
        let metadata = ImageMetadata {
            version: 1,
            rating: existing_metadata.rating,
            adjustments: new_adjustments,
        };

        if let Ok(json_string) = serde_json::to_string_pretty(&metadata) {
            let _ = std::fs::write(sidecar_path, json_string);
        }
    });

    thread::spawn(move || {
        let _ = file_management::generate_thumbnails_progressive(paths, app_handle);
    });

    Ok(())
}

#[tauri::command]
fn apply_auto_adjustments_to_paths(paths: Vec<String>, app_handle: tauri::AppHandle) -> Result<(), String> {
    paths.par_iter().for_each(|path| {
        let result: Result<(), String> = (|| {
            let file_bytes = fs::read(path).map_err(|e| e.to_string())?;
            let image = load_base_image_from_bytes(&file_bytes, path, false)
                .map_err(|e| e.to_string())?;

            let auto_results = perform_auto_analysis(&image);
            let auto_adjustments_json = auto_results_to_json(&auto_results);

            let sidecar_path = get_sidecar_path(path);
            let mut existing_metadata: ImageMetadata = if sidecar_path.exists() {
                fs::read_to_string(&sidecar_path)
                    .ok()
                    .and_then(|content| serde_json::from_str(&content).ok())
                    .unwrap_or_default()
            } else {
                ImageMetadata::default()
            };

            if existing_metadata.adjustments.is_null() {
                existing_metadata.adjustments = serde_json::json!({});
            }
            
            if let (Some(existing_map), Some(auto_map)) = (existing_metadata.adjustments.as_object_mut(), auto_adjustments_json.as_object()) {
                for (k, v) in auto_map {
                    if k == "sectionVisibility" {
                        if let Some(existing_vis_val) = existing_map.get_mut(k) {
                            if let (Some(existing_vis), Some(auto_vis)) = (existing_vis_val.as_object_mut(), v.as_object()) {
                                for (vis_k, vis_v) in auto_vis {
                                    existing_vis.insert(vis_k.clone(), vis_v.clone());
                                }
                            }
                        } else {
                            existing_map.insert(k.clone(), v.clone());
                        }
                    } else {
                        existing_map.insert(k.clone(), v.clone());
                    }
                }
            }

            let metadata = ImageMetadata { version: 1, rating: existing_metadata.rating, adjustments: existing_metadata.adjustments };
            if let Ok(json_string) = serde_json::to_string_pretty(&metadata) { let _ = std::fs::write(sidecar_path, json_string); }
            Ok(())
        })();
        if let Err(e) = result { log::error!("Failed to apply auto adjustments to {}: {}", path, e); }
    });
    thread::spawn(move || { let _ = file_management::generate_thumbnails_progressive(paths, app_handle); });
    Ok(())
}

#[tauri::command]
fn load_metadata(path: String) -> Result<ImageMetadata, String> {
    let sidecar_path = get_sidecar_path(&path);
    if sidecar_path.exists() {
        let file_content = std::fs::read_to_string(sidecar_path).map_err(|e| e.to_string())?;
        serde_json::from_str(&file_content).map_err(|e| e.to_string())
    } else {
        Ok(ImageMetadata::default())
    }
}

fn get_presets_path(app_handle: &tauri::AppHandle) -> Result<std::path::PathBuf, String> {
    let presets_dir = app_handle
        .path()
        .app_data_dir()
        .map_err(|e| e.to_string())?
        .join("presets");

    if !presets_dir.exists() {
        fs::create_dir_all(&presets_dir).map_err(|e| e.to_string())?;
    }

    Ok(presets_dir.join("presets.json"))
}

#[tauri::command]
fn load_presets(app_handle: tauri::AppHandle) -> Result<Vec<Preset>, String> {
    let path = get_presets_path(&app_handle)?;
    if !path.exists() {
        return Ok(Vec::new());
    }
    let content = fs::read_to_string(path).map_err(|e| e.to_string())?;
    serde_json::from_str(&content).map_err(|e| e.to_string())
}

#[tauri::command]
fn save_presets(presets: Vec<Preset>, app_handle: tauri::AppHandle) -> Result<(), String> {
    let path = get_presets_path(&app_handle)?;
    let json_string = serde_json::to_string_pretty(&presets).map_err(|e| e.to_string())?;
    fs::write(path, json_string).map_err(|e| e.to_string())
}

fn get_settings_path(app_handle: &tauri::AppHandle) -> Result<std::path::PathBuf, String> {
    let settings_dir = app_handle
        .path()
        .app_data_dir()
        .map_err(|e| e.to_string())?;

    if !settings_dir.exists() {
        fs::create_dir_all(&settings_dir).map_err(|e| e.to_string())?;
    }

    Ok(settings_dir.join("settings.json"))
}

#[tauri::command]
fn load_settings(app_handle: tauri::AppHandle) -> Result<AppSettings, String> {
    let path = get_settings_path(&app_handle)?;
    if !path.exists() {
        return Ok(AppSettings::default());
    }
    let content = fs::read_to_string(path).map_err(|e| e.to_string())?;
    serde_json::from_str(&content).map_err(|e| e.to_string())
}

#[tauri::command]
fn save_settings(settings: AppSettings, app_handle: tauri::AppHandle) -> Result<(), String> {
    let path = get_settings_path(&app_handle)?;
    let json_string = serde_json::to_string_pretty(&settings).map_err(|e| e.to_string())?;
    fs::write(path, json_string).map_err(|e| e.to_string())
}

#[tauri::command]
=======
>>>>>>> a2579525
fn generate_preset_preview(
    js_adjustments: serde_json::Value,
    state: tauri::State<AppState>,
) -> Result<String, String> {
    let context = get_or_init_gpu_context(&state)?;

    let loaded_image = state.original_image.lock().unwrap().clone()
        .ok_or("No original image loaded for preset preview")?;
    let original_image = loaded_image.image;
    
    const PRESET_PREVIEW_DIM: u32 = 200;
    let preview_base = original_image.thumbnail(PRESET_PREVIEW_DIM, PRESET_PREVIEW_DIM);

    let (transformed_image, unscaled_crop_offset) = 
        apply_all_transformations(&preview_base, &js_adjustments, 1.0);
    let (img_w, img_h) = transformed_image.dimensions();

    let mask_definitions: Vec<MaskDefinition> = js_adjustments.get("masks")
        .and_then(|m| serde_json::from_value(m.clone()).ok())
        .unwrap_or_else(Vec::new);

    let mask_bitmaps: Vec<ImageBuffer<Luma<u8>, Vec<u8>>> = mask_definitions.iter()
        .filter_map(|def| generate_mask_bitmap(def, img_w, img_h, 1.0, unscaled_crop_offset))
        .collect();

    let all_adjustments = get_all_adjustments_from_json(&js_adjustments);
    
    let processed_image = process_and_get_dynamic_image(&context, &transformed_image, all_adjustments, &mask_bitmaps)?;
    
    encode_to_base64(&processed_image, 50)
}

fn apply_window_effect(theme: String, window: impl raw_window_handle::HasWindowHandle) {
    #[cfg(target_os = "windows")]
    {
        let color = match theme.as_str() {
            "light" => Some((250, 250, 250, 150)),
            "muted-green" => Some((44, 56, 54, 100)),
            _ => Some((26, 29, 27, 60)),
        };

        let info = os_info::get();

        let is_win11_or_newer = match info.version() {
            os_info::Version::Semantic(major, _, build) => *major == 10 && *build >= 22000,
            _ => false,
        };

<<<<<<< HEAD
    let mut deleted_count = 0;
    let walker = WalkDir::new(root_path).into_iter();

    for entry in walker.filter_map(|e| e.ok()) {
        let path = entry.path();
        if path.is_file() {
            if let Some(extension) = path.extension() {
                if extension == "rrdata" {
                    if fs::remove_file(path).is_ok() {
                        deleted_count += 1;
                    } else {
                        log::error!("Failed to delete sidecar file: {:?}", path);
                    }
                }
            }
=======
        if is_win11_or_newer {
            window_vibrancy::apply_acrylic(&window, color)
                .expect("Failed to apply acrylic effect on Windows 11");
        } else {
            window_vibrancy::apply_blur(&window, color)
                .expect("Failed to apply blur effect on Windows 10 or older");
>>>>>>> a2579525
        }
    }

    #[cfg(target_os = "macos")]
    {
        let material = match theme.as_str() {
            "light" => window_vibrancy::NSVisualEffectMaterial::ContentBackground,
            _ => window_vibrancy::NSVisualEffectMaterial::HudWindow,
        };
        window_vibrancy::apply_vibrancy(&window, material, None, None)
            .expect("Unsupported platform! 'apply_vibrancy' is only supported on macOS");
    }

    #[cfg(target_os = "linux")]
    {
    }
}

#[tauri::command]
fn update_window_effect(theme: String, window: tauri::Window) {
    apply_window_effect(theme, window);
}

#[tauri::command]
async fn check_comfyui_status(app_handle: tauri::AppHandle) {
    let settings = load_settings(app_handle.clone()).unwrap_or_default();
    let is_connected = if let Some(address) = settings.comfyui_address {
        comfyui_connector::ping_server(&address).await.is_ok()
    } else {
        false
    };
    let _ = app_handle.emit("comfyui-status-update", serde_json::json!({ "connected": is_connected }));
}

#[tauri::command]
async fn test_comfyui_connection(address: String) -> Result<(), String> {
    comfyui_connector::ping_server(&address)
        .await
        .map_err(|e| e.to_string())
}

#[tauri::command]
async fn invoke_generative_replace(
    _path: String,
    mask_data_base64: String,
    prompt: String,
    current_adjustments: Value,
    app_handle: tauri::AppHandle,
    state: tauri::State<'_, AppState>,
) -> Result<String, String> {
    let settings = load_settings(app_handle).unwrap_or_default();
    let address = settings.comfyui_address
        .ok_or_else(|| "ComfyUI address is not configured in settings.".to_string())?;

    let base_image = get_full_image_for_processing(&state)?;
    let source_image = composite_patches_on_image(&base_image, &current_adjustments)
        .map_err(|e| format!("Failed to prepare source image: {}", e))?;

    let b64_data = if let Some(idx) = mask_data_base64.find(',') {
        &mask_data_base64[idx + 1..]
    } else {
        &mask_data_base64
    };
    let mask_bytes = general_purpose::STANDARD.decode(b64_data)
        .map_err(|e| format!("Failed to decode mask: {}", e))?;
    let mask_image = image::load_from_memory(&mask_bytes)
        .map_err(|e| format!("Failed to load mask image: {}", e))?;

    let workflow_inputs = comfyui_connector::WorkflowInputs {
        source_image_node_id: "11".to_string(),
        mask_image_node_id: Some("148".to_string()),
        text_prompt_node_id: Some("6".to_string()),
        final_output_node_id: "252".to_string(),
    };

    let result_png_bytes = comfyui_connector::execute_workflow(
        &address,
        "generative_replace",
        workflow_inputs,
        source_image,
        Some(mask_image),
        Some(prompt)
    ).await.map_err(|e| e.to_string())?;

    Ok(general_purpose::STANDARD.encode(&result_png_bytes))
}

#[tauri::command]
fn get_supported_file_types() -> Result<serde_json::Value, String> {
    let raw_extensions: Vec<&str> = crate::formats::RAW_EXTENSIONS.iter().map(|(ext, _)| *ext).collect();
    let non_raw_extensions: Vec<&str> = crate::formats::NON_RAW_EXTENSIONS.to_vec();
    
    Ok(serde_json::json!({
        "raw": raw_extensions,
        "nonRaw": non_raw_extensions
    }))
}

fn main() {
    let mut builder = tauri::Builder::default();

    #[cfg(debug_assertions)]
    {
        let devtools = tauri_plugin_devtools::init();
        builder = builder.plugin(devtools);
    }
    #[cfg(not(debug_assertions))]
    {
        env_logger::init();
        use tauri_plugin_log::{Builder, Target, TargetKind};
        let log_plugin = Builder::default()
            .targets([
                Target::new(TargetKind::Stderr),
                Target::new(TargetKind::LogDir { file_name: Some("logs".to_string()) }),
            ])
            .build();
        builder = builder.plugin(log_plugin);
    }

    builder
        .plugin(tauri_plugin_os::init())
        .plugin(tauri_plugin_fs::init())
        .plugin(tauri_plugin_dialog::init())
        .plugin(tauri_plugin_process::init())
        .setup(|app| {
            let app_handle = app.handle().clone();

            let resource_path = app_handle.path()
                .resolve("resources", tauri::path::BaseDirectory::Resource)
                .expect("failed to resolve resource directory");
            
            let ort_library_name = {
                #[cfg(target_os = "windows")] { "onnxruntime.dll" }
                #[cfg(target_os = "linux")] { "libonnxruntime.so" }
                #[cfg(target_os = "macos")] { "libonnxruntime.dylib" }
            };

            let ort_library_path = resource_path.join(ort_library_name);
            std::env::set_var("ORT_DYLIB_PATH", &ort_library_path);
            log::debug!("Set ORT_DYLIB_PATH to: {}", ort_library_path.display());

            let settings: AppSettings = load_settings(app_handle.clone()).unwrap_or_default();
            let window_cfg = app.config().app.windows.get(0).unwrap().clone();
            let transparent = settings.transparent.unwrap_or(window_cfg.transparent);
            let decorations = settings.decorations.unwrap_or(window_cfg.decorations);

            let window = tauri::WebviewWindowBuilder::from_config(app.handle(), &window_cfg)
                .unwrap()
                .transparent(transparent)
                .decorations(decorations)
                .build()
                .expect("Failed to build window");

            if transparent {
                let theme = settings.theme.unwrap_or("dark".to_string());
                apply_window_effect(theme, &window);
            }

            Ok(())
        })
        .manage(AppState {
            original_image: Mutex::new(None),
            cached_preview: Mutex::new(None),
            gpu_context: Mutex::new(None),
            ai_state: Mutex::new(None),
            export_task_handle: Mutex::new(None),
        })
        .invoke_handler(tauri::generate_handler![
            load_image,
            apply_adjustments,
            export_image,
            batch_export_images,
            cancel_export,
            generate_fullscreen_preview,
            generate_preset_preview,
            generate_uncropped_preview,
            generate_mask_overlay,
            generate_ai_subject_mask,
            generate_ai_foreground_mask,
            update_window_effect,
            check_comfyui_status,
            test_comfyui_connection,
            invoke_generative_replace,
            get_supported_file_types,
            image_processing::generate_histogram,
            image_processing::generate_waveform,
            image_processing::calculate_auto_adjustments,
            file_management::list_images_in_dir,
            file_management::get_folder_tree,
            file_management::generate_thumbnails,
            file_management::generate_thumbnails_progressive,
            file_management::create_folder,
            file_management::delete_folder,
            file_management::copy_files,
            file_management::move_files,
            file_management::rename_folder,
            file_management::duplicate_file,
            file_management::show_in_finder,
            file_management::delete_files_from_disk,
            file_management::delete_files_with_associated,
            file_management::save_metadata_and_update_thumbnail,
            file_management::apply_adjustments_to_paths,
            file_management::load_metadata,
            file_management::load_presets,
            file_management::save_presets,
            file_management::load_settings,
            file_management::save_settings,
            file_management::reset_adjustments_for_paths,
            file_management::apply_auto_adjustments_to_paths,
            file_management::handle_import_presets_from_file,
            file_management::handle_export_presets_to_file,
            file_management::clear_all_sidecars,
            file_management::clear_thumbnail_cache
        ])
        .run(tauri::generate_context!())
        .expect("error while running tauri application");
}<|MERGE_RESOLUTION|>--- conflicted
+++ resolved
@@ -982,242 +982,6 @@
 }
 
 #[tauri::command]
-<<<<<<< HEAD
-fn save_metadata_and_update_thumbnail(
-    path: String,
-    adjustments: Value,
-    app_handle: tauri::AppHandle,
-) -> Result<(), String> {
-    let sidecar_path = get_sidecar_path(&path);
-
-    let metadata = ImageMetadata {
-        version: 1,
-        rating: adjustments["rating"].as_u64().unwrap_or(0) as u8,
-        adjustments,
-    };
-
-    let json_string = serde_json::to_string_pretty(&metadata).map_err(|e| e.to_string())?;
-    std::fs::write(sidecar_path, json_string).map_err(|e| e.to_string())?;
-
-    thread::spawn(move || {
-        let _ = app_handle.emit("thumbnail-progress", serde_json::json!({ "completed": 0, "total": 1 }));
-        let _ = file_management::generate_thumbnails_progressive(vec![path], app_handle);
-    });
-
-    Ok(())
-}
-
-#[tauri::command]
-fn apply_adjustments_to_paths(
-    paths: Vec<String>,
-    adjustments: Value,
-    app_handle: tauri::AppHandle,
-) -> Result<(), String> {
-    paths.par_iter().for_each(|path| {
-        let sidecar_path = get_sidecar_path(path);
-
-        let existing_metadata: ImageMetadata = if sidecar_path.exists() {
-            fs::read_to_string(&sidecar_path)
-                .ok()
-                .and_then(|content| serde_json::from_str(&content).ok())
-                .unwrap_or_default()
-        } else {
-            ImageMetadata::default()
-        };
-
-        let mut new_adjustments = existing_metadata.adjustments;
-        if new_adjustments.is_null() {
-            new_adjustments = serde_json::json!({});
-        }
-        
-        if let (Some(new_map), Some(pasted_map)) = (new_adjustments.as_object_mut(), adjustments.as_object()) {
-            for (k, v) in pasted_map {
-                new_map.insert(k.clone(), v.clone());
-            }
-        }
-
-        let metadata = ImageMetadata {
-            version: 1,
-            rating: new_adjustments["rating"].as_u64().unwrap_or(0) as u8,
-            adjustments: new_adjustments,
-        };
-
-        if let Ok(json_string) = serde_json::to_string_pretty(&metadata) {
-            let _ = std::fs::write(sidecar_path, json_string);
-        }
-    });
-
-    thread::spawn(move || {
-        let _ = file_management::generate_thumbnails_progressive(paths, app_handle);
-    });
-
-    Ok(())
-}
-
-#[tauri::command]
-fn reset_adjustments_for_paths(paths: Vec<String>, app_handle: tauri::AppHandle) -> Result<(), String> {
-    paths.par_iter().for_each(|path| {
-        let sidecar_path = get_sidecar_path(path);
-
-        let existing_metadata: ImageMetadata = if sidecar_path.exists() {
-            fs::read_to_string(&sidecar_path)
-                .ok()
-                .and_then(|content| serde_json::from_str(&content).ok())
-                .unwrap_or_default()
-        } else {
-            ImageMetadata::default()
-        };
-
-        let new_adjustments = serde_json::json!({
-            "rating": existing_metadata.rating
-        });
-        
-        let metadata = ImageMetadata {
-            version: 1,
-            rating: existing_metadata.rating,
-            adjustments: new_adjustments,
-        };
-
-        if let Ok(json_string) = serde_json::to_string_pretty(&metadata) {
-            let _ = std::fs::write(sidecar_path, json_string);
-        }
-    });
-
-    thread::spawn(move || {
-        let _ = file_management::generate_thumbnails_progressive(paths, app_handle);
-    });
-
-    Ok(())
-}
-
-#[tauri::command]
-fn apply_auto_adjustments_to_paths(paths: Vec<String>, app_handle: tauri::AppHandle) -> Result<(), String> {
-    paths.par_iter().for_each(|path| {
-        let result: Result<(), String> = (|| {
-            let file_bytes = fs::read(path).map_err(|e| e.to_string())?;
-            let image = load_base_image_from_bytes(&file_bytes, path, false)
-                .map_err(|e| e.to_string())?;
-
-            let auto_results = perform_auto_analysis(&image);
-            let auto_adjustments_json = auto_results_to_json(&auto_results);
-
-            let sidecar_path = get_sidecar_path(path);
-            let mut existing_metadata: ImageMetadata = if sidecar_path.exists() {
-                fs::read_to_string(&sidecar_path)
-                    .ok()
-                    .and_then(|content| serde_json::from_str(&content).ok())
-                    .unwrap_or_default()
-            } else {
-                ImageMetadata::default()
-            };
-
-            if existing_metadata.adjustments.is_null() {
-                existing_metadata.adjustments = serde_json::json!({});
-            }
-            
-            if let (Some(existing_map), Some(auto_map)) = (existing_metadata.adjustments.as_object_mut(), auto_adjustments_json.as_object()) {
-                for (k, v) in auto_map {
-                    if k == "sectionVisibility" {
-                        if let Some(existing_vis_val) = existing_map.get_mut(k) {
-                            if let (Some(existing_vis), Some(auto_vis)) = (existing_vis_val.as_object_mut(), v.as_object()) {
-                                for (vis_k, vis_v) in auto_vis {
-                                    existing_vis.insert(vis_k.clone(), vis_v.clone());
-                                }
-                            }
-                        } else {
-                            existing_map.insert(k.clone(), v.clone());
-                        }
-                    } else {
-                        existing_map.insert(k.clone(), v.clone());
-                    }
-                }
-            }
-
-            let metadata = ImageMetadata { version: 1, rating: existing_metadata.rating, adjustments: existing_metadata.adjustments };
-            if let Ok(json_string) = serde_json::to_string_pretty(&metadata) { let _ = std::fs::write(sidecar_path, json_string); }
-            Ok(())
-        })();
-        if let Err(e) = result { log::error!("Failed to apply auto adjustments to {}: {}", path, e); }
-    });
-    thread::spawn(move || { let _ = file_management::generate_thumbnails_progressive(paths, app_handle); });
-    Ok(())
-}
-
-#[tauri::command]
-fn load_metadata(path: String) -> Result<ImageMetadata, String> {
-    let sidecar_path = get_sidecar_path(&path);
-    if sidecar_path.exists() {
-        let file_content = std::fs::read_to_string(sidecar_path).map_err(|e| e.to_string())?;
-        serde_json::from_str(&file_content).map_err(|e| e.to_string())
-    } else {
-        Ok(ImageMetadata::default())
-    }
-}
-
-fn get_presets_path(app_handle: &tauri::AppHandle) -> Result<std::path::PathBuf, String> {
-    let presets_dir = app_handle
-        .path()
-        .app_data_dir()
-        .map_err(|e| e.to_string())?
-        .join("presets");
-
-    if !presets_dir.exists() {
-        fs::create_dir_all(&presets_dir).map_err(|e| e.to_string())?;
-    }
-
-    Ok(presets_dir.join("presets.json"))
-}
-
-#[tauri::command]
-fn load_presets(app_handle: tauri::AppHandle) -> Result<Vec<Preset>, String> {
-    let path = get_presets_path(&app_handle)?;
-    if !path.exists() {
-        return Ok(Vec::new());
-    }
-    let content = fs::read_to_string(path).map_err(|e| e.to_string())?;
-    serde_json::from_str(&content).map_err(|e| e.to_string())
-}
-
-#[tauri::command]
-fn save_presets(presets: Vec<Preset>, app_handle: tauri::AppHandle) -> Result<(), String> {
-    let path = get_presets_path(&app_handle)?;
-    let json_string = serde_json::to_string_pretty(&presets).map_err(|e| e.to_string())?;
-    fs::write(path, json_string).map_err(|e| e.to_string())
-}
-
-fn get_settings_path(app_handle: &tauri::AppHandle) -> Result<std::path::PathBuf, String> {
-    let settings_dir = app_handle
-        .path()
-        .app_data_dir()
-        .map_err(|e| e.to_string())?;
-
-    if !settings_dir.exists() {
-        fs::create_dir_all(&settings_dir).map_err(|e| e.to_string())?;
-    }
-
-    Ok(settings_dir.join("settings.json"))
-}
-
-#[tauri::command]
-fn load_settings(app_handle: tauri::AppHandle) -> Result<AppSettings, String> {
-    let path = get_settings_path(&app_handle)?;
-    if !path.exists() {
-        return Ok(AppSettings::default());
-    }
-    let content = fs::read_to_string(path).map_err(|e| e.to_string())?;
-    serde_json::from_str(&content).map_err(|e| e.to_string())
-}
-
-#[tauri::command]
-fn save_settings(settings: AppSettings, app_handle: tauri::AppHandle) -> Result<(), String> {
-    let path = get_settings_path(&app_handle)?;
-    let json_string = serde_json::to_string_pretty(&settings).map_err(|e| e.to_string())?;
-    fs::write(path, json_string).map_err(|e| e.to_string())
-}
-
-#[tauri::command]
-=======
->>>>>>> a2579525
 fn generate_preset_preview(
     js_adjustments: serde_json::Value,
     state: tauri::State<AppState>,
@@ -1266,30 +1030,12 @@
             _ => false,
         };
 
-<<<<<<< HEAD
-    let mut deleted_count = 0;
-    let walker = WalkDir::new(root_path).into_iter();
-
-    for entry in walker.filter_map(|e| e.ok()) {
-        let path = entry.path();
-        if path.is_file() {
-            if let Some(extension) = path.extension() {
-                if extension == "rrdata" {
-                    if fs::remove_file(path).is_ok() {
-                        deleted_count += 1;
-                    } else {
-                        log::error!("Failed to delete sidecar file: {:?}", path);
-                    }
-                }
-            }
-=======
         if is_win11_or_newer {
             window_vibrancy::apply_acrylic(&window, color)
                 .expect("Failed to apply acrylic effect on Windows 11");
         } else {
             window_vibrancy::apply_blur(&window, color)
                 .expect("Failed to apply blur effect on Windows 10 or older");
->>>>>>> a2579525
         }
     }
 
